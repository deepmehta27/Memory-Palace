--- conflicted
+++ resolved
@@ -55,27 +55,6 @@
         console.print(f"[red]Error loading JSON: {e}[/red]")
         return {}
 
-<<<<<<< HEAD
-def call_gemini_cli(prompt: str, model: str = "gemini-2.5-pro") -> str:
-    """Call Gemini CLI correctly with --prompt."""
-    try:
-        result = subprocess.run(
-            [
-                "gemini",
-                "--model", model,
-                "--prompt", prompt
-            ],
-            capture_output=True,
-            text=True,
-            timeout=60,
-            shell=False
-        )
-        if result.returncode == 0 and result.stdout.strip():
-            return result.stdout.strip()
-
-        console.print(f"[red]Gemini CLI error: {result.stderr}[/red]")
-        return ""
-=======
 def call_gemini_cli(prompt: str, model: str | None = None, timeout: int = 180) -> str:
     """
     Call the Gemini CLI using modern flags, forcing UTF-8.
@@ -122,7 +101,6 @@
             console.print(f"[red]Gemini CLI failed ({proc.returncode}): {stderr.strip()}[/red]")
             return ""
         return (stdout or "").strip()
->>>>>>> db621550
 
     except subprocess.TimeoutExpired:
         console.print("[red]Gemini CLI timed out[/red]")
@@ -135,8 +113,6 @@
         return ""
 
 
-<<<<<<< HEAD
-=======
 # def call_gemini_cli(prompt: str, model: str | None = None, timeout: int = 180) -> str:
 #     """
 #     Call the Gemini CLI using modern flags.
@@ -180,7 +156,6 @@
 #         console.print(f"[red]Error calling Gemini CLI: {e}[/red]")
 #         return ""
 
->>>>>>> db621550
 # PDF reading functions
 def extract_text_from_pdf(pdf_path: Path) -> str:
     """Extract text from PDF file."""
